name = "RegisterDeformation"
uuid = "c19381b7-cf49-59d7-881c-50dfbd227eaf"
authors = ["Tim Holy <tim.holy@gmail.com>"]
version = "0.4.1"

[deps]
AxisArrays = "39de3d68-74b9-583c-8d2d-e117c070f3a9"
CoordinateTransformations = "150eb455-5306-5404-9cee-2592286d6298"
Distributed = "8ba89e20-285c-5b6f-9357-94700520ee1b"
FileIO = "5789e2e9-d7fb-5bc7-8068-2c6fae9b9549"
ForwardDiff = "f6369f11-7733-5829-9624-2563aa707210"
HDF5 = "f67ccb44-e63f-5c2f-98bd-6dc0ccc4ba2f"
ImageAxes = "2803e5a7-5153-5ecf-9a86-9b4c37f5f5ac"
ImageCore = "a09fc81d-aa75-5fe9-8630-4744c3626534"
ImageTransformations = "02fcd773-0e25-5acc-982a-7f6622650795"
Interpolations = "a98d9a8b-a2ab-59e6-89dd-64a1c18fca59"
JLD2 = "033835bb-8acc-5ee8-8aae-3f567f8a3819"
LinearAlgebra = "37e2e46d-f89d-539d-b4ee-838fcccc9c8e"
OffsetArrays = "6fe1bfb0-de20-5000-8ca7-80f57d26f881"
Pkg = "44cfe95a-1eb2-52ea-b672-e2afdf69b78f"
ProgressMeter = "92933f4c-e287-5a05-a399-4b506db050ca"
RegisterUtilities = "d4862ba2-f42c-5aeb-af4f-96a8884a16c4"
Requires = "ae029012-a4dd-5104-9daa-d747884805df"
Rotations = "6038ab10-8711-5258-84ad-4b1120ba62dc"
SharedArrays = "1a1011a3-84de-559e-8e89-a11a2f7dc383"
StaticArrays = "90137ffa-7385-5640-81b9-e52037218182"
Statistics = "10745b16-79ce-11e8-11f9-7d13ad32a3b2"

[compat]
AxisArrays = "0.3, 0.4"
CoordinateTransformations = "0.5, 0.6"
FileIO = "1"
ForwardDiff = "0.10"
HDF5 = "0.14, 0.15"
ImageAxes = "0.5, 0.6"
ImageCore = "0.8.1, 0.9"
ImageTransformations = "0.8"
<<<<<<< HEAD
Interpolations = "0.12.8"
JLD2 = "0.1, 0.4"
=======
Interpolations = "0.12.8, 0.13"
JLD2 = "0.1"
>>>>>>> b0bf0fd0
OffsetArrays = "0.10, 0.11, 1"
ProgressMeter = "0.7, 0.8, 0.9, 1"
RegisterUtilities = "0.1"
Requires = "0.5, 1"
Rotations = "0.9, 0.10, 0.11, 0.12, 0.13, 1"
StaticArrays = "0.10, 0.11, 0.12"
julia = "1.3"

[extras]
DualNumbers = "fa6b7ba4-c1ee-5f82-b5fc-ecf0adba8f74"
ImageFiltering = "6a3955dd-da59-5b1f-98d4-e7296123deb5"
Test = "8dfed614-e22c-5e08-85e1-65c5234f0b40"

[targets]
test = ["Test", "DualNumbers", "ImageFiltering"]<|MERGE_RESOLUTION|>--- conflicted
+++ resolved
@@ -35,13 +35,8 @@
 ImageAxes = "0.5, 0.6"
 ImageCore = "0.8.1, 0.9"
 ImageTransformations = "0.8"
-<<<<<<< HEAD
-Interpolations = "0.12.8"
+Interpolations = "0.12.8, 0.13"
 JLD2 = "0.1, 0.4"
-=======
-Interpolations = "0.12.8, 0.13"
-JLD2 = "0.1"
->>>>>>> b0bf0fd0
 OffsetArrays = "0.10, 0.11, 1"
 ProgressMeter = "0.7, 0.8, 0.9, 1"
 RegisterUtilities = "0.1"
