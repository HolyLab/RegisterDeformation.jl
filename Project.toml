--- conflicted
+++ resolved
@@ -41,13 +41,8 @@
 ProgressMeter = "0.7, 0.8, 0.9, 1"
 RegisterUtilities = "0.1"
 Requires = "0.5, 1"
-<<<<<<< HEAD
-Rotations = "0.9, 0.10, 0.11, 0.12, 0.13"
+Rotations = "0.9, 0.10, 0.11, 0.12, 0.13, 1"
 StaticArrays = "0.10, 0.11, 0.12, 1"
-=======
-Rotations = "0.9, 0.10, 0.11, 0.12, 0.13, 1"
-StaticArrays = "0.10, 0.11, 0.12"
->>>>>>> faf436fc
 julia = "1.3"
 
 [extras]
